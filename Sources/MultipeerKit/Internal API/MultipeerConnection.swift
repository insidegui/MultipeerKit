--- conflicted
+++ resolved
@@ -217,13 +217,9 @@
 
         guard let peer = discoveredPeers[peerID] else { return }
 
-<<<<<<< HEAD
-        configuration.security.invitationHandler(peer, context, { decision in
-=======
         configuration.security.invitationHandler(peer, context, { [weak self] decision in
             guard let self = self else { return }
 
->>>>>>> 3c928379
             invitationHandler(decision, decision ? self.session : nil)
         })
     }
